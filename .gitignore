--- conflicted
+++ resolved
@@ -1,4 +1,3 @@
-<<<<<<< HEAD
 # Python
 __pycache__/
 *.py[cod]
@@ -25,6 +24,7 @@
 venv/
 env/
 ENV/
+.venv/
 
 # IDE
 .idea/
@@ -41,6 +41,7 @@
 # Project specific
 output/
 config/
+test_output/
 *.wav
 *.mp3
 *.flac
@@ -81,51 +82,4 @@
 wheels/
 *.egg-info/
 .installed.cfg
-*.egg
-=======
-# Python
-_pycache_/
-*.py[cod]
-*$py.class
-*.so
-.Python
-build/
-develop-eggs/
-dist/
-downloads/
-eggs/
-.eggs/
-lib/
-lib64/
-parts/
-sdist/
-var/
-wheels/
-*.egg-info/
-.installed.cfg
-*.egg
-
-# Virtual Environment
-.venv/
-ENV/
-env/
-
-# IDE
-.idea/
-.vscode/
-*.swp
-*.swo
-
-# Project specific
-output/
-test_output/
-*.log
-*.wav
-*.mp3
-*.mp4
-*.webm
-
-# Misc
-.DS_Store
-Thumbs.db
->>>>>>> 441a4a48
+*.egg