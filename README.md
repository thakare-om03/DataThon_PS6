--- conflicted
+++ resolved
@@ -1,4 +1,3 @@
-<<<<<<< HEAD
 # YouTube Semantic Segmenter 🎬
 
 A powerful Streamlit application that segments YouTube videos into semantically meaningful chunks with high-quality transcripts. Built with OpenAI's Whisper model and advanced semantic analysis.
@@ -22,41 +21,14 @@
 cd youtube-semantic-segmenter
 ```
 
-=======
-## YouTube Semantic Segmenter
+2. Create and activate a virtual environment:
 
-A Python tool that downloads YouTube videos, transcribes them using OpenAI’s Whisper model, and segments them into semantically meaningful chunks with transcripts.
+```bash
+python -m venv venv
+source venv/bin/activate  # On Windows: venv\Scripts\activate
+```
 
-## Features
-- Downloads YouTube videos using yt-dlp  
-- Transcribes audio using OpenAI’s Whisper model (supports both base and large-v3)  
-- Creates semantically meaningful chunks based on content  
-- Validates chunk quality and audio processing  
-- Provides detailed transcripts for each chunk  
-- Parallel processing for efficient chunk generation  
-- Audio preprocessing for better quality  
-- Detailed metrics and metadata for each processing step  
-
-## Requirements
-- Python 3.8+  
-- FFmpeg  
-- yt-dlp  
-- Other dependencies listed in requirements.txt  
-
-## Installation
-1. Clone the repository:
-   ```bash
-   git clone https://github.com/thakare-om03/DataThon_PS6.git
-   cd DataThon_PS6
-   ```
->>>>>>> 441a4a48
-2. Create and activate a virtual environment:
-   ```bash
-   python -m venv venv
-   source venv/bin/activate  # On Windows: venv\Scripts\activate
-   ```
 3. Install dependencies:
-<<<<<<< HEAD
 
 ```bash
 pip install -r requirements.txt
@@ -158,55 +130,19 @@
 
 ## 📸 Screenshots
 
+### Streamlit Interface
+
 ![Home Page](https://raw.githubusercontent.com/achalbajpai/youtube-semantic-segmenter/main/docs/images/home.png)
 ![Analytics](https://raw.githubusercontent.com/achalbajpai/youtube-semantic-segmenter/main/docs/images/analytics.png)
 ![Configuration](https://raw.githubusercontent.com/achalbajpai/youtube-semantic-segmenter/main/docs/images/config.png)
-=======
-   ```bash
-   pip install -r requirements.txt
-   ```
-4. Install FFmpeg if not already installed:
-   - On macOS: `brew install ffmpeg`  
-   - On Ubuntu: `sudo apt-get install ffmpeg`  
-   - On Windows: Download from FFmpeg website  
 
-## Usage
-```bash
-python cli.py https://www.youtube.com/watch?v=VIDEO_ID
-```
+### Processing Output
 
-With additional options:
-```bash
-python cli.py https://www.youtube.com/watch?v=VIDEO_ID --model-size base --preprocess-audio --validate-chunks --collect-metrics -v
-```
+![Transcripts](output/transcripts.jpg)
 
-### Options
-- `--model-size`: Choose between 'base' and 'large-v3' Whisper models (default: large-v3)  
-- `--preprocess-audio`: Apply audio preprocessing for better quality  
-- `--validate-chunks`: Enable chunk quality validation  
-- `--collect-metrics`: Save processing metrics  
-- `-v` or `--verbose`: Enable verbose logging  
+### Chunk Creation Process
 
-## Output
-The tool generates the following outputs in the `output` directory:
-
-1. `chunks/`: Directory containing WAV files for each segment  
-2. `metadata.json`: Detailed information about each chunk, including timestamps, transcripts, quality metrics, and confidence scores  
-3. `metrics.json`: Overall processing metrics  
-
-## Output Screenshots
-### Transcipts
-![alt text](output/transcripts.jpg)
-
-### Chunks Creation
-![alt text](output/chunks_01.jpg)
-
-![alt text](output/chunks_02.jpg)
-
-![alt text](output/chunks_03.jpg)
-
-![alt text](output/chunks_04.jpg)
-
-## License
-This project is licensed under the MIT License. See the LICENSE file for details.
->>>>>>> 441a4a48
+![Chunks 1](output/chunks_01.jpg)
+![Chunks 2](output/chunks_02.jpg)
+![Chunks 3](output/chunks_03.jpg)
+![Chunks 4](output/chunks_04.jpg)